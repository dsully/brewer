use std::io::{BufWriter, Write};
use std::sync::Arc;

use clap::{Args, Parser, Subcommand};
use colored::Colorize;
use skim::prelude::{unbounded, SkimOptionsBuilder};
use skim::{Skim, SkimItem, SkimItemReceiver, SkimItemSender};
use terminal_size::{terminal_size, Width};

use brewer_core::models;
use brewer_engine::{Engine, State};

use crate::pretty;
use crate::pretty::header;

#[derive(Parser)]
#[command(version, about)]
pub struct Cli {
    #[command(subcommand)]
    pub command: Commands,
}

#[derive(Subcommand)]
pub enum Commands {
    /// Locate the formulae which provides the given executable
    Which(which::Which),

    /// Update the local cache
    Update(Update),

    /// List installed formulae and casks
    #[clap(alias = "ls")]
    List(List),

    /// Show information about formula or cask
    Info(Info),

    /// Search for formulae and casks
    #[clap(alias = "s")]
    Search(search::Search),

    /// Show paths that brewer uses
    Paths(paths::Paths),

    /// Indicate if the given formula or cask exists by exit code.
    Exists(Exists),

    /// Install the given formula or cask.
    #[clap(alias = "i")]
    Install(install::Install),

    /// Uninstall the given formula or cask.
    #[clap(aliases = & ["r", "remove"])]
    Uninstall(uninstall::Uninstall),
}

pub mod which {
    use std::borrow::Cow;
    use std::collections::HashMap;
    use std::io::{BufWriter, IsTerminal, Write};

    use clap::Args;
    use colored::Colorize;
    use skim::{ItemPreview, PreviewContext, SkimItem};

    use brewer_core::models;
    use brewer_engine::State;

    use crate::cli::{info_formula, select_skim};

    #[derive(Args)]
    pub struct Which {
        pub name: Option<String>,

        /// Show all matched formulae instead of the most popular one.
        #[clap(long, short, action)]
        pub all: bool,
    }

    impl Which {
        pub fn run(&self, state: State) -> anyhow::Result<bool> {
            let name = if let Some(name) = &self.name {
                name.to_string()
            } else {
                self.run_skim(&state)?
            };

            let mut formulae: Vec<_> = state
                .formulae
                .all
                .into_iter()
                .filter_map(|(_, f)| {
                    if f.executables.contains(&name) {
                        Some(f)
                    } else {
                        None
                    }
                })
                .collect();

            if formulae.is_empty() {
                return Ok(false);
            }

            formulae.sort_unstable_by_key(|f| {
                f.analytics.as_ref().map(|a| a.number).unwrap_or_default()
            });

            let mut buf = BufWriter::new(std::io::stdout());

            if std::io::stdout().is_terminal() {
                if self.all {
                    for (i, f) in formulae.iter().enumerate() {
                        info_formula(&mut buf, f, None)?;

                        if i != formulae.len() - 1 {
                            writeln!(buf)?;
                        }
                    }
                } else {
                    // we return early if formulae is empty, so we have at least 1 element
                    let first = formulae.first().unwrap();

                    info_formula(&mut buf, first, None)?;

                    let rest: Vec<_> = formulae.into_iter().skip(1).collect();

                    if !rest.is_empty() {
                        write!(buf, "Command {} is also provided by", name.purple().bold())?;

                        for f in rest {
                            write!(buf, " {}", f.base.name.cyan().bold())?;
                        }

                        writeln!(buf)?;
                    }
                }
            } else {
                let formulae = if self.all {
                    formulae
                } else {
                    formulae.into_iter().take(1).collect()
                };

                for f in formulae {
                    writeln!(buf, "{}", f.base.name)?;
                }
            }

            buf.flush()?;

            Ok(true)
        }

        fn run_skim(&self, state: &State) -> anyhow::Result<String> {
            let mut executables: HashMap<String, models::formula::Store> = HashMap::new();

            for f in state.formulae.all.values() {
                for e in f.executables.iter() {
                    match executables.get_mut(e) {
                        Some(store) => {
                            store.insert(f.base.name.clone(), f.clone());
                        }
                        None => {
                            let mut store = HashMap::new();

                            store.insert(f.base.name.clone(), f.clone());

                            executables.insert(e.clone(), store);
                        }
                    }
                }
            }

            let executables = executables
                .into_iter()
                .map(|(name, provided_by)| Executable { name, provided_by });

            let selected = select_skim(executables, "Executables", false)?;
            let selected = selected.into_iter().map(|e| e.name).take(1).collect();

            Ok(selected)
        }
    }

    #[derive(Clone)]
    struct Executable {
        pub name: String,
        pub provided_by: models::formula::Store,
    }

    impl SkimItem for Executable {
        fn text(&self) -> Cow<str> {
            Cow::Borrowed(&self.name)
        }

        fn preview(&self, _context: PreviewContext) -> ItemPreview {
            let mut w = Vec::new();

            writeln!(w, "Provided by").unwrap();
            writeln!(w).unwrap();

            for (i, f) in self.provided_by.values().enumerate() {
                info_formula(&mut w, f, None).unwrap();

                if i != self.provided_by.len() - 1 {
                    writeln!(w).unwrap();
                }
            }

            let preview = String::from_utf8(w).unwrap();
            let preview = textwrap::wrap(&preview, _context.width).join("\n");

            ItemPreview::AnsiText(preview)
        }
    }
}

#[derive(Args)]
pub struct Update {}

impl Update {
    pub fn run(&self, mut engine: Engine) -> anyhow::Result<()> {
        println!("Updating the database, this will take some time");

        let state = engine.latest()?;

        engine.update_cache(&state)?;

        println!(
            "Database updated, found {} formulae and {} casks",
            state.formulae.all.len(),
            state.casks.all.len()
        );

        Ok(())
    }
}

#[derive(Args)]
pub struct List {
    /// List formulae
    #[clap(short, long, action, group = "type")]
    pub casks: bool,

    /// List casks
    #[clap(short, long, action, group = "type")]
    pub formulae: bool,

    /// List the formulae installed on request.
    #[clap(short = 'r', long, action, group = "installed")]
    pub installed_on_request: bool,

    /// List the formulae installed as dependencies.
    #[clap(short = 'd', long, action, group = "installed")]
    pub installed_as_dependency: bool,
}

impl List {
    pub fn run(&self, state: State) -> anyhow::Result<()> {
        let mut buf = BufWriter::new(std::io::stdout());

        let max_width = terminal_size().map(|(Width(w), _)| w).unwrap_or(80);

        if self.formulae {
            self.list_formulae(&mut buf, max_width, state.formulae.installed)?;
            return Ok(());
        }

        if !self.casks {
            self.list_formulae(&mut buf, max_width, state.formulae.installed)?;
        }

        if !self.formulae {
            self.list_casks(&mut buf, max_width, state.casks.installed)?;
        }

        buf.flush()?;

        Ok(())
    }

    fn list_formulae(
        &self,
        w: &mut impl Write,
        max_width: u16,
        formulae: models::formula::installed::Store,
    ) -> anyhow::Result<()> {
        writeln!(w, "{}", header::primary!("Formulae"))?;
        let mut installed: Vec<_> = formulae
            .into_values()
            .filter_map(|f| {
                let name = f.upstream.base.name;

                if self.installed_as_dependency {
                    return if f.receipt.installed_as_dependency {
                        Some(name)
                    } else {
                        None
                    };
                }

                if self.installed_on_request {
                    return if f.receipt.installed_on_request {
                        Some(name)
                    } else {
                        None
                    };
                }

                Some(name)
            })
            .collect();

        installed.sort_unstable();

        let table = pretty::table(&installed, max_width);

        table.print(w)?;

        Ok(())
    }

    fn list_casks(
        &self,
        w: &mut impl Write,
        max_width: u16,
        casks: models::cask::installed::Store,
    ) -> anyhow::Result<()> {
        writeln!(w, "{}", header::primary!("Casks"))?;

        let mut installed: Vec<_> = casks.into_values().map(|v| v.upstream.base.token).collect();

        installed.sort_unstable();

        let table = pretty::table(&installed, max_width);

        table.print(w)?;

        Ok(())
    }
}

#[derive(Args)]
pub struct Info {
    pub name: String,

    /// Treat the given name as cask
    #[clap(long, short, action, group = "type")]
    pub cask: bool,

    /// Treat the given name as formula
    #[clap(long, short, action, group = "type")]
    pub formula: bool,

    /// Open the homepage using default browser
    #[clap(long, short, action)]
    pub open_homepage: bool,
}

impl Info {
    pub fn run(&self, state: State) -> anyhow::Result<bool> {
        if self.cask {
            let Some(cask) = state.casks.all.get(&self.name) else {
                return Ok(false);
            };

            self.handle_cask(cask, state.casks.installed.get(&self.name))?;

            return Ok(true);
        }

        if self.formula {
            let Some(formula) = state.formulae.all.get(&self.name) else {
                return Ok(false);
            };

            self.handle_formula(formula, state.formulae.installed.get(&self.name))?;

            return Ok(true);
        }

        match state.formulae.all.get(&self.name) {
            Some(formula) => {
                self.handle_formula(formula, state.formulae.installed.get(&self.name))?
            }
            None => match state.casks.all.get(&self.name) {
                Some(cask) => self.handle_cask(cask, state.casks.installed.get(&self.name))?,
                None => return Ok(false),
            },
        };

        Ok(true)
    }

    pub fn handle_formula(
        &self,
        formula: &models::formula::Formula,
        installed: Option<&models::formula::installed::Formula>,
    ) -> anyhow::Result<()> {
        if self.open_homepage {
            if let Some(homepage) = &formula.base.homepage {
                open::that_detached(homepage)?;
                return Ok(());
            }
        }

        let mut buf = BufWriter::new(std::io::stdout());

        info_formula(&mut buf, formula, installed)?;

        buf.flush()?;

        Ok(())
    }

    pub fn handle_cask(
        &self,
        cask: &models::cask::Cask,
        installed: Option<&models::cask::installed::Cask>,
    ) -> anyhow::Result<()> {
        if self.open_homepage {
            if let Some(homepage) = &cask.base.homepage {
                open::that_detached(homepage)?;
                return Ok(());
            }
        }

        let mut buf = BufWriter::new(std::io::stdout());

        info_cask(&mut buf, cask, installed)?;

        buf.flush()?;

        Ok(())
    }
}

fn info_formula(
    mut buf: impl Write,
    formula: &models::formula::Formula,
    installed: Option<&models::formula::installed::Formula>,
) -> anyhow::Result<()> {
    writeln!(
        buf,
        "{}",
        header::primary!(
            "{} {} (Cask)",
            &formula.base.name,
            formula.base.versions.stable
        )
    )?;
    writeln!(buf, "From {}", formula.base.tap.yellow())?;

    if let Some(installed) = installed {
        writeln!(buf)?;
        writeln!(
            buf,
            "Installed {} {}",
            installed.receipt.source.version(),
            pretty::bool(true)
        )?;
    }

<<<<<<< HEAD
    writeln!(buf)?;
    writeln!(buf, "{}", formula.base.homepage.underline().blue())?;
    writeln!(buf)?;
    writeln!(buf, "{}", formula.base.desc.italic())?;
=======
    if let Some(homepage) = &formula.base.homepage {
        writeln!(buf)?;
        writeln!(buf, "{}", homepage.underline().blue())?;
    }

    if let Some(desc) = &formula.base.desc {
        writeln!(buf)?;
        writeln!(buf, "{}", desc.italic())?;
    }
>>>>>>> cdc2af55

    if !formula.executables.is_empty() {
        writeln!(buf)?;
        write!(buf, "Provides")?;

        const LIMIT: usize = 5;

        if formula.executables.len() > LIMIT {
            for e in formula.executables.iter().take(LIMIT) {
                write!(buf, " {}", e.bold().purple())?;
            }

            write!(buf, " and {} more", formula.executables.len() - LIMIT)?;
        } else {
            for e in formula.executables.iter() {
                write!(buf, " {}", e.bold().purple())?;
            }
        }

        writeln!(buf)?;
    }

    Ok(())
}

fn info_cask(
    buf: &mut impl Write,
    cask: &models::cask::Cask,
    installed: Option<&models::cask::installed::Cask>,
) -> anyhow::Result<()> {
    writeln!(
        buf,
        "{}",
        header::primary!("{} {} (Formula)", &cask.base.token, cask.base.version)
    )?;
    writeln!(buf, "From {}", cask.base.tap.yellow())?;
    writeln!(buf)?;

    if let Some(installed) = installed {
        let versions: Vec<_> = installed.versions.iter().cloned().collect();
        let versions = versions.join(", ");

        writeln!(buf, "Installed {versions} {}", pretty::bool(true))?;
        writeln!(buf)?;
    }

<<<<<<< HEAD
    writeln!(buf, "{}", cask.base.homepage.underline().blue())?;
    writeln!(buf)?;
=======
    if let Some(homepage) = &cask.base.homepage {
        writeln!(buf, "{}", homepage.underline().blue())?;
        writeln!(buf)?;
    }
>>>>>>> cdc2af55

    let desc = if let Some(desc) = &cask.base.desc {
        desc
    } else {
        "No description"
    };

    writeln!(buf, "{}", desc.italic())?;

    Ok(())
}

pub mod search {
    use std::borrow::Cow;
    use std::io::{BufWriter, IsTerminal, Write};

    use clap::Args;
    use nucleo_matcher::pattern::{Atom, AtomKind, CaseMatching, Normalization};
    use skim::{ItemPreview, PreviewContext, SkimItem};
    use terminal_size::{terminal_size, Width};

    use brewer_core::models;
    use brewer_engine::State;

    use crate::cli::{info_cask, info_formula, select_skim};
    use crate::pretty;
    use crate::pretty::header;

    #[derive(Args)]
    pub struct Search {
        pub name: Option<String>,
    }

    impl Search {
        pub fn run(&self, state: State) -> anyhow::Result<bool> {
            let kegs = match &self.name {
                Some(name) => {
                    let mut matcher = nucleo_matcher::Matcher::new(nucleo_matcher::Config::DEFAULT);

                    let atom = Atom::new(
                        name,
                        CaseMatching::Ignore,
                        Normalization::Smart,
                        AtomKind::Substring,
                        false,
                    );

                    let formulae = atom.match_list(state.formulae.all.into_values(), &mut matcher);
                    let mut formulae: Vec<_> = formulae
                        .into_iter()
                        .map(|(formula, _)| {
                            let installed = state.formulae.installed.get(&formula.base.name);

                            Keg::Formula(formula, Box::new(installed.cloned()))
                        })
                        .collect();

                    let casks = atom.match_list(state.casks.all.into_values(), &mut matcher);
                    let mut casks: Vec<_> = casks
                        .into_iter()
                        .map(|(cask, _)| {
                            let installed = state.casks.installed.get(&cask.base.token);

                            Keg::Cask(cask, installed.cloned())
                        })
                        .collect();

                    formulae.append(&mut casks);

                    formulae
                }
                None => self.run_skim(state)?,
            };

            if kegs.is_empty() {
                return Ok(false);
            }

            if !std::io::stdout().is_terminal() {
                for keg in kegs {
                    match keg {
                        Keg::Formula(formula, _) => println!("{}", formula.base.name),
                        Keg::Cask(cask, _) => println!("{}", cask.base.token),
                    };
                }

                return Ok(true);
            }

            let width = terminal_size().map(|(Width(w), _)| w).unwrap_or(80);

            let mut formulae = Vec::new();
            let mut casks = Vec::new();

            for keg in kegs {
                match keg {
                    Keg::Formula(formula, installed) => {
                        let name = if installed.is_some() {
                            format!("{} {}", formula.base.name, pretty::bool(true))
                        } else {
                            formula.base.name
                        };

                        formulae.push(name)
                    }
                    Keg::Cask(cask, installed) => {
                        let name = if installed.is_some() {
                            format!("{} {}", cask.base.token, pretty::bool(true))
                        } else {
                            cask.base.token
                        };

                        casks.push(name)
                    }
                }
            }

            formulae.sort_unstable();
            casks.sort_unstable();

            let formulae = pretty::table(&formulae, width);
            let casks = pretty::table(&casks, width);

            let mut buf = BufWriter::new(std::io::stdout());

            writeln!(buf, "{}", header::primary!("Formulae"))?;
            formulae.print(&mut buf)?;

            writeln!(buf)?;

            writeln!(buf, "{}", header::primary!("Casks"))?;
            casks.print(&mut buf)?;

            Ok(true)
        }

        fn run_skim(&self, state: State) -> anyhow::Result<Vec<Keg>> {
            let mut kegs: Vec<Keg> = Vec::new();

            for formula in state.formulae.all.into_values() {
                let name = formula.base.name.clone();
                let keg = Keg::Formula(
                    formula,
                    Box::new(state.formulae.installed.get(&name).cloned()),
                );

                kegs.push(keg);
            }

            for cask in state.casks.all.into_values() {
                let token = cask.base.token.clone();
                let keg = Keg::Cask(cask, state.casks.installed.get(&token).cloned());

                kegs.push(keg);
            }

            let selected = select_skim(kegs, "Search", true)?;

            Ok(selected)
        }
    }

    #[derive(Clone)]
    enum Keg {
        Formula(
            models::formula::Formula,
            Box<Option<models::formula::installed::Formula>>,
        ),
        Cask(models::cask::Cask, Option<models::cask::installed::Cask>),
    }

    impl SkimItem for Keg {
        fn text(&self) -> Cow<str> {
            match self {
                Keg::Formula(formula, _) => Cow::Borrowed(&formula.base.name),
                Keg::Cask(cask, _) => Cow::Borrowed(&cask.base.token),
            }
        }

        fn preview(&self, _context: PreviewContext) -> ItemPreview {
            let mut w = Vec::new();

            match self {
                Keg::Formula(formula, installed) => {
                    info_formula(&mut w, formula, installed.as_ref().as_ref()).unwrap()
                }
                Keg::Cask(cask, installed) => info_cask(&mut w, cask, installed.as_ref()).unwrap(),
            };

            let preview = String::from_utf8(w).unwrap();
            let preview = textwrap::wrap(&preview, _context.width).join("\n");

            ItemPreview::AnsiText(preview)
        }
    }
}

pub mod paths {
    use clap::{Parser, Subcommand};

    use crate::settings;

    #[derive(Parser)]
    pub struct Paths {
        #[command(subcommand)]
        pub command: Commands,
    }

    #[derive(Subcommand)]
    pub enum Commands {
        /// Show config path
        Config,
    }

    impl Paths {
        pub fn run(&self) {
            match self.command {
                Commands::Config => println!(
                    "{}.toml",
                    settings::Settings::config_file().to_string_lossy()
                ),
            }
        }
    }
}

#[derive(Args)]
pub struct Exists {
    pub name: String,

    /// Treat given name as formula
    #[clap(short, long, action)]
    pub formula: bool,

    /// Treat given name as cask
    #[clap(short, long, action)]
    pub cask: bool,
}

impl Exists {
    pub fn run(&self, state: State) -> bool {
        let formulae = state.formulae.all;
        let casks = state.casks.all;

        if self.cask {
            return casks.contains_key(&self.name);
        }

        if self.formula {
            return formulae.contains_key(&self.name);
        }

        formulae.contains_key(&self.name) || casks.contains_key(&self.name)
    }
}

pub mod install {
    use std::borrow::Cow;
    use std::io::{BufWriter, Write};
    use std::ops::Deref;

    use clap::Args;
    use colored::Colorize;
    use inquire::{Confirm, InquireError};
    use skim::{ItemPreview, PreviewContext, SkimItem};

    use brewer_core::models;
    use brewer_engine::{Engine, State};

    use crate::cli::{info_cask, info_formula, select_skim};
    use crate::pretty::header;

    #[derive(Args)]
    pub struct Install {
        pub names: Vec<String>,

        #[clap(short, long, action, group = "type")]
        pub formula: bool,

        #[clap(short, long, action, group = "type")]
        pub cask: bool,

        /// Confirm
        #[clap(short, long, action)]
        pub yes: bool,
    }

    impl Install {
        pub fn run(&self, mut engine: Engine) -> anyhow::Result<()> {
            let state = engine.cache_or_latest()?;

            let kegs = self.get_kegs(state)?;

            if kegs.is_empty() {
                Ok(())
            } else {
                if self.yes || plan(&kegs)? {
                    engine.install(kegs)?;
                }

                Ok(())
            }
        }

        fn get_kegs(&self, state: State) -> anyhow::Result<Vec<models::Keg>> {
            if self.names.is_empty() {
                self.get_kegs_from_skim(state)
            } else {
                self.get_kegs_from_args(state)
            }
        }

        fn get_kegs_from_args(&self, mut state: State) -> anyhow::Result<Vec<models::Keg>> {
            let mut kegs = Vec::new();

            for name in &self.names {
                let keg = if self.formula {
                    if state.formulae.installed.contains_key(name) {
                        println!(
                            "{}",
                            header::warning!("Formula {name} is already installed, skipping")
                        );
                        continue;
                    }

                    state.formulae.all.remove(name).map(models::Keg::Formula)
                } else if self.cask {
                    if state.casks.installed.contains_key(name) {
                        println!(
                            "{}",
                            header::warning!("Cask {name} is already installed, skipping")
                        );
                        continue;
                    }

                    state.casks.all.remove(name).map(models::Keg::Cask)
                } else {
                    if state.formulae.installed.contains_key(name) {
                        println!(
                            "{}",
                            header::warning!("Formula {name} is already installed, skipping")
                        );
                        continue;
                    }

                    if state.casks.installed.contains_key(name) {
                        println!(
                            "{}",
                            header::warning!("Cask {name} is already installed, skipping")
                        );
                        continue;
                    }

                    state
                        .formulae
                        .all
                        .remove(name)
                        .map(models::Keg::Formula)
                        .or_else(|| state.casks.all.remove(name).map(models::Keg::Cask))
                };

                let Some(keg) = keg else {
                    println!(
                        "{}",
                        header::warning!("Unknown formula or cask {name}, skipping")
                    );
                    continue;
                };

                kegs.push(keg);
            }

            Ok(kegs)
        }

        fn get_kegs_from_skim(&self, state: State) -> anyhow::Result<Vec<models::Keg>> {
            let mut non_installed: Vec<Keg> =
                Vec::with_capacity(state.formulae.all.len() + state.casks.all.len());

            for formula in state.formulae.all.into_values() {
                if !state.formulae.installed.contains_key(&formula.base.name) {
                    non_installed.push(formula.into());
                }
            }

            for cask in state.casks.all.into_values() {
                if !state.casks.installed.contains_key(&cask.base.token) {
                    non_installed.push(cask.into());
                }
            }

            let selected = select_skim(non_installed, "Install", true)?
                .into_iter()
                .map(|k| k.0)
                .collect();

            Ok(selected)
        }
    }

    fn plan(kegs: &Vec<models::Keg>) -> anyhow::Result<bool> {
        let mut w = BufWriter::new(std::io::stderr());

        writeln!(
            w,
            "{}",
            header::primary!("The following kegs will be installed")
        )?;

        for keg in kegs {
            match &keg {
                models::Keg::Formula(f) => writeln!(
                    w,
                    "{} {} (Formula)",
                    f.base.name.cyan(),
                    f.base.versions.stable
                )?,
                models::Keg::Cask(c) => {
                    writeln!(w, "{} {} (Cask)", c.base.token.cyan(), c.base.version)?
                }
            }
        }

        writeln!(w)?;

        let mut executables: Vec<String> = Vec::new();

        for k in kegs {
            if let models::Keg::Formula(f) = &k {
                for e in &f.executables {
                    executables.push(e.purple().to_string());
                }
            }
        }

        if !executables.is_empty() {
            writeln!(
                w,
                "{}",
                header::primary!("The following executables will be provided")
            )?;
            writeln!(w, "{}", executables.join(" "))?;
            writeln!(w)?;
        }

        w.flush()?;

        let result = Confirm::new("Proceed?").with_default(false).prompt();

        match result {
            Ok(value) => Ok(value),
            Err(e) => match e {
                InquireError::OperationCanceled => Ok(false),
                e => Err(e.into()),
            },
        }
    }

    #[derive(Clone)]
    struct Keg(models::Keg);

    impl From<models::formula::Formula> for Keg {
        fn from(value: models::formula::Formula) -> Self {
            Keg(value.into())
        }
    }

    impl From<models::cask::Cask> for Keg {
        fn from(value: models::cask::Cask) -> Self {
            Keg(value.into())
        }
    }

    impl Deref for Keg {
        type Target = models::Keg;

        fn deref(&self) -> &Self::Target {
            &self.0
        }
    }

    impl SkimItem for Keg {
        fn text(&self) -> Cow<str> {
            match &self.0 {
                models::Keg::Formula(formula) => Cow::Borrowed(&formula.base.name),
                models::Keg::Cask(cask) => Cow::Borrowed(&cask.base.token),
            }
        }

        fn preview(&self, _context: PreviewContext) -> ItemPreview {
            let mut buf = Vec::new();

            match &self.0 {
                models::Keg::Formula(formula) => info_formula(&mut buf, formula, None).unwrap(),
                models::Keg::Cask(cask) => info_cask(&mut buf, cask, None).unwrap(),
            };

            let preview = String::from_utf8(buf).unwrap();

            ItemPreview::AnsiText(preview)
        }
    }
}

pub mod uninstall {
    use std::borrow::Cow;
    use std::io::{BufWriter, Write};

    use clap::Args;
    use colored::Colorize;
    use inquire::{Confirm, InquireError};
    use skim::{ItemPreview, PreviewContext, SkimItem};

    use brewer_core::models;
    use brewer_engine::{Engine, State};

    use crate::cli::{info_cask, info_formula, select_skim};
    use crate::pretty::header;

    #[derive(Args)]
    pub struct Uninstall {
        pub names: Vec<String>,

        #[clap(short, long, action, group = "type")]
        pub formula: bool,

        #[clap(short, long, action, group = "type")]
        pub cask: bool,

        /// Confirm
        #[clap(short, long, action)]
        pub yes: bool,
    }

    impl Uninstall {
        pub fn run(&self, mut engine: Engine) -> anyhow::Result<()> {
            let state = engine.cache_or_latest()?;

            let kegs = self.get_kegs(state)?;

            if kegs.is_empty() {
                Ok(())
            } else {
                let kegs = kegs
                    .into_iter()
                    .map(|k| match k {
                        Keg::Formula(formula) => formula.upstream.into(),
                        Keg::Cask(cask) => cask.upstream.into(),
                    })
                    .collect();

                if self.yes || plan(&kegs)? {
                    engine.uninstall(kegs)?;
                }

                Ok(())
            }
        }

        fn get_kegs(&self, state: State) -> anyhow::Result<Vec<Keg>> {
            if self.names.is_empty() {
                self.get_kegs_from_skim(state)
            } else {
                self.get_kegs_from_args(state)
            }
        }

        fn get_kegs_from_args(&self, mut state: State) -> anyhow::Result<Vec<Keg>> {
            let mut kegs = Vec::new();

            for name in &self.names {
                let keg = if self.formula {
                    if !state.formulae.installed.contains_key(name) {
                        println!(
                            "{}",
                            header::warning!("Formula {name} is not installed, skipping")
                        );
                        continue;
                    }

                    state.formulae.installed.remove(name).map(Keg::Formula)
                } else if self.cask {
                    if !state.casks.installed.contains_key(name) {
                        println!(
                            "{}",
                            header::warning!("Cask {name} is not installed, skipping")
                        );
                        continue;
                    }

                    state.casks.installed.remove(name).map(Keg::Cask)
                } else {
                    state
                        .formulae
                        .installed
                        .remove(name)
                        .map(Keg::Formula)
                        .or_else(|| state.casks.installed.remove(name).map(Keg::Cask))
                };

                let Some(keg) = keg else {
                    println!(
                        "{}",
                        header::warning!("Formula or cask {name} is not installed skipping")
                    );
                    continue;
                };

                kegs.push(keg);
            }

            Ok(kegs)
        }

        fn get_kegs_from_skim(&self, state: State) -> anyhow::Result<Vec<Keg>> {
            let mut installed: Vec<Keg> =
                Vec::with_capacity(state.formulae.installed.len() + state.casks.installed.len());

            for formula in state
                .formulae
                .installed
                .into_values()
                .filter(|f| f.receipt.installed_on_request)
            {
                installed.push(formula.into());
            }

            for cask in state.casks.installed.into_values() {
                installed.push(cask.into());
            }

            let selected = select_skim(installed, "Uninstall", true)?
                .into_iter()
                .collect();

            Ok(selected)
        }
    }

    fn plan(kegs: &Vec<models::Keg>) -> anyhow::Result<bool> {
        let mut w = BufWriter::new(std::io::stderr());

        writeln!(
            w,
            "{}",
            header::primary!("The following kegs will be uninstalled")
        )?;

        for keg in kegs {
            match &keg {
                models::Keg::Formula(f) => writeln!(
                    w,
                    "{} {} (Formula)",
                    f.base.name.cyan(),
                    f.base.versions.stable
                )?,
                models::Keg::Cask(c) => {
                    writeln!(w, "{} {} (Cask)", c.base.token.cyan(), c.base.version)?
                }
            }
        }

        writeln!(w)?;

        let mut executables: Vec<String> = Vec::new();

        for k in kegs {
            if let models::Keg::Formula(f) = &k {
                for e in &f.executables {
                    executables.push(e.purple().to_string());
                }
            }
        }

        if !executables.is_empty() {
            writeln!(
                w,
                "{}",
                header::primary!("The following executables will be removed")
            )?;
            writeln!(w, "{}", executables.join(" "))?;
            writeln!(w)?;
        }

        w.flush()?;

        let result = Confirm::new("Proceed?").with_default(false).prompt();

        match result {
            Ok(value) => Ok(value),
            Err(e) => match e {
                InquireError::OperationCanceled => Ok(false),
                e => Err(e.into()),
            },
        }
    }

    #[derive(Clone)]
    pub enum Keg {
        Formula(models::formula::installed::Formula),
        Cask(models::cask::installed::Cask),
    }

    impl From<models::formula::installed::Formula> for Keg {
        fn from(value: models::formula::installed::Formula) -> Self {
            Keg::Formula(value)
        }
    }

    impl From<models::cask::installed::Cask> for Keg {
        fn from(value: models::cask::installed::Cask) -> Self {
            Keg::Cask(value)
        }
    }

    impl SkimItem for Keg {
        fn text(&self) -> Cow<str> {
            match &self {
                Keg::Formula(formula) => Cow::Borrowed(&formula.upstream.base.name),
                Keg::Cask(cask) => Cow::Borrowed(&cask.upstream.base.token),
            }
        }

        fn preview(&self, _context: PreviewContext) -> ItemPreview {
            let mut buf = Vec::new();

            match &self {
                Keg::Formula(formula) => {
                    info_formula(&mut buf, &formula.upstream, Some(formula)).unwrap()
                }
                Keg::Cask(cask) => info_cask(&mut buf, &cask.upstream, Some(cask)).unwrap(),
            };

            let preview = String::from_utf8(buf).unwrap();

            ItemPreview::AnsiText(preview)
        }
    }
}

fn select_skim<T, I>(items: I, header: &str, multi: bool) -> anyhow::Result<Vec<T>>
where
    T: SkimItem + Clone,
    I: IntoIterator<Item = T>,
{
    let options = SkimOptionsBuilder::default()
        .multi(multi)
        .preview(Some("")) // preview should be specified to enable preview window
        .preview_window(Some("60%"))
        .header(Some(header))
        .build()?;

    let (tx, rx): (SkimItemSender, SkimItemReceiver) = unbounded();

    for item in items.into_iter() {
        tx.send(Arc::new(item))?;
    }

    drop(tx);

    match Skim::run_with(&options, Some(rx)) {
        Some(output) => {
            if output.is_abort {
                return Ok(Vec::new());
            }

            let mut selected = Vec::new();

            for item in output.selected_items {
                let item: T = (*item).as_any().downcast_ref::<T>().unwrap().to_owned();

                selected.push(item);
            }

            Ok(selected)
        }
        None => Ok(Vec::new()),
    }
}

fn kegs_list() {

}<|MERGE_RESOLUTION|>--- conflicted
+++ resolved
@@ -462,12 +462,6 @@
         )?;
     }
 
-<<<<<<< HEAD
-    writeln!(buf)?;
-    writeln!(buf, "{}", formula.base.homepage.underline().blue())?;
-    writeln!(buf)?;
-    writeln!(buf, "{}", formula.base.desc.italic())?;
-=======
     if let Some(homepage) = &formula.base.homepage {
         writeln!(buf)?;
         writeln!(buf, "{}", homepage.underline().blue())?;
@@ -477,7 +471,6 @@
         writeln!(buf)?;
         writeln!(buf, "{}", desc.italic())?;
     }
->>>>>>> cdc2af55
 
     if !formula.executables.is_empty() {
         writeln!(buf)?;
@@ -524,15 +517,10 @@
         writeln!(buf)?;
     }
 
-<<<<<<< HEAD
-    writeln!(buf, "{}", cask.base.homepage.underline().blue())?;
-    writeln!(buf)?;
-=======
     if let Some(homepage) = &cask.base.homepage {
         writeln!(buf, "{}", homepage.underline().blue())?;
         writeln!(buf)?;
     }
->>>>>>> cdc2af55
 
     let desc = if let Some(desc) = &cask.base.desc {
         desc
